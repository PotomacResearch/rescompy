--- conflicted
+++ resolved
@@ -882,15 +882,9 @@
         inputs:            Union[np.ndarray, List[np.ndarray]],
         target_outputs:    Union[np.ndarray, List[np.ndarray], None] = None,
         initial_state:     Optional[np.ndarray]                      = None,
-<<<<<<< HEAD
-        feature_function:  Union[Callable, features.Feature]         = features.StatesOnly(),
+        feature_function:  Union[Callable, features.ESNFeature]      = features.StatesOnly(),
         regression:        Optional[Callable]                        = regressions.batched_ridge(),
         batch_length:      int                                       = 100,
-=======
-        dg_du:             Optional[np.ndarray]                      = None,
-        feature_function:  Union[Callable, features.ESNFeature]         = features.StatesOnly(),
-        regression:        Callable         = regressions.tikhonov(),
->>>>>>> 894a2e35
         ) -> TrainResult:
         """The training method.
                 
@@ -1094,7 +1088,7 @@
         target_outputs:    Union[np.ndarray, List[np.ndarray], None] = None,
         initial_state:     Optional[np.ndarray]                      = None,
         dg_du:             Optional[np.ndarray]                      = None,
-        feature_function:  Union[Callable, features.Feature]         = features.StatesOnly(),
+        feature_function:  Union[Callable, features.ESNFeature]      = features.StatesOnly(),
         regression:        Optional[Callable]                        = regressions.batched_ridge(),
         batch_size:        int                                       = 10,
         accessible_drives: Union[int, List[int], str]                = "all",
@@ -1316,7 +1310,7 @@
         target_outputs:    Union[np.ndarray, List[np.ndarray], None] = None,
         initial_state:     Optional[np.ndarray]                      = None,
         dg_du:             Optional[np.ndarray]                      = None,
-        feature_function:  Union[Callable, features.Feature]         = features.StatesOnly(),
+        feature_function:  Union[Callable, features.ESNFeature]      = features.StatesOnly(),
         regression:        Optional[Callable]                        = regressions.tikhonov(),
         accessible_drives: Union[int, List[int], str]                = "all",
         ) -> TrainResult:
@@ -1662,18 +1656,10 @@
         # state and drive it with the resync signal.
         if resync_signal is not None:
             if initial_state is None:
-<<<<<<< HEAD
                 	resync_states = self.get_states(np.zeros(self.size), resync_signal)
             else:
                 resync_states = self.get_states(initial_state, resync_signal)
-            
-=======
-                resync_states = self._get_states(np.zeros(self.size), resync_signal)
-            else:
-                resync_states = self._get_states(initial_state, resync_signal)
-            initial_state = resync_states[-1][None]
-            initial_input = resync_signal[-1][None]
->>>>>>> 894a2e35
+
             resync_outputs = feature_function(resync_states, resync_signal) @ weights
             lookback_states = resync_states[-(states_lookback_length + 1):
 											].reshape((-1, self.size))
@@ -1687,7 +1673,6 @@
             # This will only cause an issue if the feature function needs an
             # input.
             # Shape the initial_state if provided as a 1D array.
-<<<<<<< HEAD
             if len(initial_state.shape) == 1: initial_state = initial_state[None]
             if (lookback_states is not None):
                 lookback_states[-1] = initial_state[0]
@@ -1695,12 +1680,6 @@
             if (lookback_inputs is None):
                 lookback_inputs = np.zeros((1, self.input_dimension))
                 msg = "No way of calculating initial_input is " \
-=======
-            if len(initial_state.shape) == 1:
-	            initial_state = initial_state[None]
-            initial_input = np.zeros((1, self.input_dimension))
-            msg = "No way of calculating initial_input is " \
->>>>>>> 894a2e35
                     "provided; this may cause problems if " \
                     "feature_function requires an input."
                 logging.info(msg)
@@ -1723,7 +1702,6 @@
                     "train_result, or provide an " \
                     "initial_state, or provide a resync_signal."
             logging.error(msg)
-<<<<<<< HEAD
         
         initial_state = lookback_states[-1][None]
         initial_input = lookback_inputs[-1][None]
@@ -1740,18 +1718,31 @@
             # Calculate initial output.
             initial_output = feature_function(lookback_states,
                                           lookback_inputs) @ weights
-            
+
             # Allocate memory for states and outputs.
             states = initial_state.repeat(predict_length + 1, axis=0)
             outputs = initial_output.repeat(predict_length + 1, axis=0)
             feedbacks = initial_input.repeat(predict_length + 1, axis=0)
             states = np.concatenate((lookback_states, states[1:]), axis = 0)
             feedbacks = np.concatenate((lookback_inputs, feedbacks[1:]), axis = 0)
-
-            # Try first to use the jitted version of _get_states_autonomous for
-            # faster performance.
-            try: 
-
+                        
+            # are we using the compiled autonomous propagation function?
+            feature_function_jit = None
+
+            # what type of feature function are we dealing with?
+            if isinstance(feature_function, features.ESNFeature) \
+				and hasattr(feature_function, 'compiled'):
+                feature_function_jit = feature_function.compiled
+            else:
+                # it's a callable; has it already been jitted?
+                if hasattr(feature_function, 'inspect_llvm'):
+                    # it has, grab the already jitted function.
+                    feature_function_jit = feature_function
+                else:
+                    # it has not, let's try to compile it
+                    feature_function_jit = _compile_feature_function(feature_function)
+
+            if feature_function_jit is not None:
                 # For speed and successful jitting in certain cases, ensure that
                 # the data arrays are contiguous.
                 if not inputs.data.contiguous:
@@ -1761,60 +1752,7 @@
                 if not states.data.contiguous:
                     states = np.ascontiguousarray(states)
                 if not feedbacks.data.contiguous:
-                    feedbacks = np.ascontiguousarray(feedbacks)				
-
-                # If function is not jitted, attempt to jit it and verify it works.
-                if not hasattr(feature_function, 'inspect_llvm'):
-                    feature_function_jit = numba.jit(nopython=True,
-                                           fastmath=True)(feature_function)
-                    _ = feature_function_jit(states, feedbacks)
-                    msg = "Successfully compiled feature_function."
-                    logging.info(msg)
-                
-                # Otherwise, grab the already jitted function.
-                else:
-                    feature_function_jit = feature_function
-=======
-                        
-        # If inputs aren't provided, just allocate space for them.
-        if inputs is None:
-            inputs = initial_input.repeat(predict_length, axis=0)
-            
-        # Calculate initial output.
-        initial_output = feature_function(initial_state,
-                                          initial_input) @ weights
-            
-        # Allocate memory for states and outputs.
-        states = initial_state.repeat(predict_length + 1, axis=0)
-        outputs = initial_output.repeat(predict_length + 1,
-                                              axis=0)
-
-        # are we using the compiled autonomous propagation function?
-        feature_function_jit = None
-
-        # what type of feature function are we dealing with?
-        if isinstance(feature_function, features.ESNFeature) \
-                and hasattr(feature_function, 'compiled'):
-            feature_function_jit = feature_function.compiled
-        else:
-            # it's a callable; has it already been jitted?
-            if hasattr(feature_function, 'inspect_llvm'):
-                # it has, grab the already jitted function.
-                feature_function_jit = feature_function
-            else:
-                # it has not, let's try to compile it
-                feature_function_jit = _compile_feature_function(feature_function)
-
-        if feature_function_jit is not None:
-            # For speed and successful jitting in certain cases, ensure that
-            # the data arrays are contiguous.
-            if not inputs.data.contiguous:
-                inputs = np.ascontiguousarray(inputs)
-            if not outputs.data.contiguous:
-                outputs = np.ascontiguousarray(outputs)
-            if not states.data.contiguous:
-                states = np.ascontiguousarray(states)
->>>>>>> 894a2e35
+                    feedbacks = np.ascontiguousarray(feedbacks)
             
                 # If successful, calculate states and outputs using the compiled
                 # state propagation function.
@@ -1825,31 +1763,14 @@
 							  self.A.data, self.A.indices,
                               self.A.indptr, self.A.shape, self.B, self.C,
                               weights, self.leaking_rate)
-<<<<<<< HEAD
             
-            # If function is not jittable or for some other reason does not run
-            # with the jitted _get_states_autonomous, 
-            except (TypeError, numba.UnsupportedError):
-                msg = "Could not compile the autonomous state " \
-                      "propagation function. Trying a non-compiled " \
-                      "version instead."
-                logging.warning(msg)
-                states, outputs = _get_states_autonomous(inputs, 
-                              outputs, states, feedbacks, feature_function,
-                              mapper, states_lookback_length,
-                              inputs_lookback_length,
-                              self.A.data, self.A.indices,
-                              self.A.indptr, self.A.shape, self.B, self.C,
-                              weights, self.leaking_rate)  
-=======
-        else:
-            logging.warning("Using non-compiled autonomous state propagation.")
-            states, outputs = _get_states_autonomous(inputs, outputs,
-                              states, feature_function,
+            else:
+                logging.warning("Using non-compiled autonomous state propagation.")
+                states, outputs = _get_states_autonomous(inputs, outputs,
+                              states, feedbacks, feature_function,
                               mapper, self.A.data, self.A.indices,
                               self.A.indptr, self.A.shape, self.B, self.C,
                               weights, self.leaking_rate)
->>>>>>> 894a2e35
         
         if resync_signal is None:
             return PredictResult(inputs, outputs, states, predict_length,
