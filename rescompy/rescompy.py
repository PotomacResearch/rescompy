--- conflicted
+++ resolved
@@ -32,7 +32,6 @@
 from .utils import utils
 from .features import features
 from .regressions import regressions
-import matplotlib.pyplot as plt
 
 
 # Ignore unhelpful numba performance warnings.
@@ -215,15 +214,6 @@
     @validate_arguments(config=dict(arbitrary_types_allowed=True))
     def __init__(
         self,
-<<<<<<< HEAD
-        states:           np.ndarray,
-        inputs:           np.ndarray,
-        target_outputs:   np.ndarray,
-        feature_function: Callable,
-        weights:          np.ndarray,
-        transient_length: int,
-        jacobian:         Optional[np.ndarray] = None
-=======
         states:            List[np.ndarray],
         inputs:            List[np.ndarray],
         target_outputs:    Union[List[None],  List[np.ndarray]],
@@ -231,7 +221,7 @@
         accessible_drives: List[int],
         feature_function:  Callable,
         weights:           np.ndarray,
->>>>>>> 76609480
+        jacobian:          Optional[np.ndarray] = None
         ):
         """The initialization method of the TrainResult class.
         
@@ -275,10 +265,7 @@
         self.feature_function = feature_function
         self.accessible_drives = accessible_drives
         self.weights = weights
-<<<<<<< HEAD
-        self.transient_length = transient_length
         self.jacobian = jacobian
-=======
         
 		# Check if the feature function requires a lookback period to include
         # time-delayed states or inputs in feature vectors.
@@ -319,7 +306,6 @@
             msg = "Transient length is not defined since different training " \
                       "tasks employed different transient lengths."
             logging.error(msg)
->>>>>>> 76609480
         
     @property
     def features(self):
@@ -888,15 +874,9 @@
         inputs:            Union[np.ndarray, List[np.ndarray]],
         target_outputs:    Union[np.ndarray, List[np.ndarray], None] = None,
         initial_state:     Optional[np.ndarray]                      = None,
-<<<<<<< HEAD
-        dg_du:             Optional[np.ndarray]                      = None,
         feature_function:  Union[Callable, features.Feature]         = features.StatesOnly(),
-        regression:        Callable         = regressions.tikhonov(),
-=======
-        feature_function:  Optional[Callable]                        = features.states_only,
         regression:        Optional[Callable]                        = regressions.batched_ridge(),
         batch_length:      int                                       = 100,
->>>>>>> 76609480
         ) -> TrainResult:
         """The training method.
                 
@@ -1065,8 +1045,21 @@
         targets_saved = [targets_i]
         transients_saved = [transient_i]
 
-        # Optimize output weights.
-        weights = regression(SS_T, VS_T)
+        # use the signature of the regression to figure out the parameters
+        params = inspect.signature(regression).parameters
+        # assume u = input, s = feature, v = target, g is the feature function
+        map = {
+		  'SS_T': SS_T,
+		  'VS_T': VS_T
+        }
+        # check that there are no unknown parameters
+        if any([k not in map for k in params.keys()]):
+            logging.error('Please ensure regression function signature is valid')
+        # construct the parameter dict 
+        args = {arg: map[arg] for arg in params.keys()}
+
+        # Optimize the output weights      
+        weights = regression(**args)
         
         # Construct and return the training result.
         return TrainResult(states_saved, inputs_saved, targets_saved,
@@ -1081,7 +1074,8 @@
         inputs:            Union[np.ndarray, List[np.ndarray]],
         target_outputs:    Union[np.ndarray, List[np.ndarray], None] = None,
         initial_state:     Optional[np.ndarray]                      = None,
-        feature_function:  Optional[Callable]                        = features.states_only,
+        dg_du:             Optional[np.ndarray]                      = None,
+        feature_function:  Union[Callable, features.Feature]         = features.StatesOnly(),
         regression:        Optional[Callable]                        = regressions.batched_ridge(),
         batch_size:        int                                       = 10,
         accessible_drives: Union[int, List[int], str]                = "all",
@@ -1268,14 +1262,26 @@
             else:
                 SS_T += features.T @ features
                 VS_T += features.T @ targets_train
-		
-        # Optimize output weights.
-        weights = regression(SS_T, VS_T)
-        
+
+        # use the signature of the regression to figure out the parameters
+        params = inspect.signature(regression).parameters
+        # assume u = input, s = feature, v = target, g is the feature function
+        map = {
+		  'SS_T': SS_T,
+		  'VS_T': VS_T
+        }
+        # check that there are no unknown parameters
+        if any([k not in map for k in params.keys()]):
+            logging.error('Please ensure regression function signature is valid')
+        # construct the parameter dict 
+        args = {arg: map[arg] for arg in params.keys()}
+              
+        weights = regression(**args)
+      
         # Construct and return the training result.
         return TrainResult(states_saved, inputs_saved, targets_saved,
-						   transients_saved, accessible_drives,
-						   feature_function, weights)
+				   transients_saved, accessible_drives,
+				   feature_function, weights, jacobian=args.get('dg_du', None))
 
     
     @validate_arguments(config=dict(arbitrary_types_allowed=True))
@@ -1285,8 +1291,10 @@
         inputs:            Union[np.ndarray, List[np.ndarray]],
         target_outputs:    Union[np.ndarray, List[np.ndarray], None] = None,
         initial_state:     Optional[np.ndarray]                      = None,
-        feature_function:  Callable                                  = features.states_only,
-        regression:        Callable                                  = regressions.default(),
+        dg_du:             Optional[np.ndarray]                      = None,
+        feature_function:  Union[Callable, features.Feature]         = features.StatesOnly(),
+        regression:        Optional[Callable]                        = regressions.tikhonov(),
+        batch_size:        int                                       = 10,
 		accessible_drives: Union[int, List[int], str]                = "all",
         ) -> TrainResult:
         """The training method.
@@ -1413,29 +1421,31 @@
                 transients_saved[save_ind] = transient_i
                 save_ind += 1
             if features is None:
+                states_train = states_i
+                inputs_train = inputs_i
                 features = features_i
                 targets_train = targets_train_i
             else:
+                states_train = np.concatenate((states_train, states_i))
+                inputs_train = np.concatenate((inputs_train, inputs_i))
                 features = np.concatenate((features, features_i))
                 targets_train = np.concatenate((targets_train,
 												targets_train_i))
         
-        # Optimize output weights.
-<<<<<<< HEAD
         # use the signature of the regression to figure out the parameters
         params = inspect.signature(regression).parameters
         # assume u = input, s = feature, v = target, g is the feature function
         map = {
-            'u': inputs,
+            'u': inputs_train,
             's': features,
-            'v': target_outputs_train,
+            'v': targets_train,
             'g': feature_function,
             'dg_du': dg_du
         }
         # check that there are no unknown parameters
         if any([k not in map for k in params.keys()]):
             logging.error('Please ensure regression function signature is valid')
-        # construct the parameter dict 
+        # construct the parameter dict
         args = {arg: map[arg] for arg in params.keys()}
         # calculate dg_du if needed
         if 'dg_du' in args:
@@ -1449,18 +1459,9 @@
         weights = regression(**args)
         
         # Construct and return the training result.
-        return TrainResult(states_full, inputs_full,
-                           target_outputs_full, feature_function,
-                           weights, transient_length, jacobian=args.get('dg_du', None))
-=======
-        weights = regression(features, targets_train)
-        
-        # Construct and return the training result.
         return TrainResult(states_saved, inputs_saved, targets_saved,
 						   transients_saved, accessible_drives,
-						   feature_function, weights)
-
->>>>>>> 76609480
+						   feature_function, weights, jacobian=args.get('dg_du', None))
 
     @validate_arguments(config=dict(arbitrary_types_allowed=True))        
     def predict(
@@ -1702,7 +1703,7 @@
             feedbacks = initial_input.repeat(predict_length + 1, axis=0)
             states = np.concatenate((lookback_states, states[1:]), axis = 0)
             feedbacks = np.concatenate((lookback_inputs, feedbacks[1:]), axis = 0)
-
+            print("Right Rescompy")
             # Try first to use the jitted version of _get_states_autonomous for
             # faster performance.
             try: 
