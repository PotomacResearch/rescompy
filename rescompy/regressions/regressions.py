"""regressions.py

The Regressions submodule for rescompy.

This module implements training algorithms commonly used in reservoir
computing.
"""


__author__ = ['Daniel Canaday', 'Dayal Kalra', 'Alexander Wikner',
              'Declan Norton', 'Brian Hunt', 'Andrew Pomerance']
__version__ = '1.0.0'



import numpy as np
from sklearn.linear_model import Ridge
from typing import Optional, Union
from pydantic import validate_arguments
from ..utils import utils


@validate_arguments(config=dict(arbitrary_types_allowed=True))
def tikhonov(
    reg:    Optional[float] = 1e-6,
    solver: Optional[str]   = 'cholesky',
    ):
    """The Default Regression function.
    
    Performs a ridge regression fit.
    
    Args:
        reg (float): The ridge regression parameter.
        solver (str): The method for solving the regression problem.
                      See sklearn.linear_model.Ridge for details.

    Returns:
        A function that performs a ridge regression
        that takes         
            s (np.ndarray): The feature vectors
            v (np.ndarray): The target outputs
        and returns
            W (np.ndarray): The fitted weights
    """

    def inner(
        s:      np.ndarray,
        v:      np.ndarray
    ):
        clf = Ridge(alpha=reg, fit_intercept=False, solver=solver)
        clf.fit(s, v)
        return clf.coef_.T
    return inner

<<<<<<< HEAD
@validate_arguments(config=dict(arbitrary_types_allowed=True))
def jacobian(
    beta_T: Optional[float] = 1e-6,
    beta_J: Optional[float] = 1e-6,
    ):
    """The Default Regression function.
=======

@validate_arguments(config=dict(arbitrary_types_allowed=True))
def batched_ridge(
    regularization:    Union[float, np.ndarray] = 1e-6,
    prior_guess:       Optional[np.ndarray] = None,
    ):
    """The Default Batched Ridge Regression function.
>>>>>>> 76609480
    
    Performs a ridge regression fit.
    
    Args:
<<<<<<< HEAD
        beta_T (float): The Tikhonov regularization parameter
        beta_J (float): The Jacobian regularization parameter
=======
    regularization: The regularization strength in the ridge regression formula.
                    If passed as a float, this value will regularize all features.
                    To regularize each feature differently, an array of
					regularization strengths may be passed.
	prior_guess (np.ndarray): An initial guess for the output weights.
>>>>>>> 76609480

    Returns:
        A function that performs a ridge regression
        that takes         
<<<<<<< HEAD
            s (np.ndarray): The feature vectors
            v (np.ndarray): The target outputs
            u (np.ndarray): The inputs
            dg_du (np.ndarray): The derivative of the states wrt the input
=======
            SS_T (np.ndarray): The feature vectors information matrix
            YS_T (np.ndarray): The targets and features information matrix
>>>>>>> 76609480
        and returns
            W (np.ndarray): The fitted weights
    """

<<<<<<< HEAD
    def inner(
        s:      np.ndarray,
        v:      np.ndarray,
        dg_du:  np.ndarray
    ):

        T_train = s.shape[0]
        R_T = np.eye(s.shape[1])
        R_J = np.tensordot(np.transpose(dg_du, axes=[2, 0, 1]), 
            np.transpose(dg_du, axes=[0, 2, 1]), axes=([1,0], [0,1]))/T_train

        return np.linalg.solve(s.T @ s + beta_T*R_T + beta_J*R_J, s.T @ v)
    return inner

'''
@validate_arguments(config=dict(arbitrary_types_allowed=True))
def mean_jacobian(
    mean_jacobian: np.ndarray,
    beta_T: Optional[float] = 1e-6,
    beta_J: Optional[float] = 1e-6,
    ):
    """The Default Regression function.
    
    Performs a ridge regression fit.
    
    Args:
        beta_T (float): The Tikhonov regularization parameter
        beta_J (float): The Jacobian regularization parameter

    Returns:
        A function that performs a ridge regression
        that takes         
            s (np.ndarray): The feature vectors
            v (np.ndarray): The target outputs
            u (np.ndarray): The inputs
            dg_du (np.ndarray): The derivative of the states wrt the input
        and returns
            W (np.ndarray): The fitted weights
    """

    def inner(
        s:      np.ndarray,
        v:      np.ndarray,
    ):

        R_T = s.T @ s + beta_T * np.eye(s.shape[1])
        R_J = beta_J*mean_jacobian

        return np.linalg.solve(R_T+R_J, s.T @ v)
    return inner    
'''
=======
    # Add error message for invalid combination of arguments (if required)

    if (prior_guess is None and isinstance(regularization, float)):
        def inner(
            SS_T:      np.ndarray,
            VS_T:      np.ndarray
        ):
            weights = np.linalg.solve(
			    SS_T + regularization * np.eye(SS_T.shape[0]),
			    VS_T
			    )
            return weights

    elif(isinstance(prior_guess, np.ndarray) and isinstance(regularization, float)):
        def inner(
            SS_T:      np.ndarray,
            VS_T:      np.ndarray
        ):
            name = "prior_guess"
            utils.check_shape(prior_guess.shape,
							  (SS_T.shape[0], VS_T.shape[1]), name)
            weights = np.linalg.solve(
			    SS_T + regularization * np.eye(SS_T.shape[0]),
			    VS_T + regularization * np.eye(SS_T.shape[0]) @ prior_guess
			    )
            return weights    

    elif(prior_guess is None and isinstance(regularization, np.ndarray)):
        def inner(
            SS_T:      np.ndarray,
            VS_T:      np.ndarray
        ):
            name = "regularization"
            utils.check_shape(regularization.shape, SS_T.shape, name)
            weights = np.linalg.solve(
			    SS_T + regularization,
			    VS_T
			    )
            return weights
    
    elif(isinstance(prior_guess, np.ndarray) and isinstance(regularization, np.ndarray)):
        def inner(
            SS_T:      np.ndarray,
            VS_T:      np.ndarray
        ):
            name = "regularization"
            utils.check_shape(regularization.shape, SS_T.shape, name)
            name = "prior guess"
            utils.check_shape(prior_guess.shape,
							  (regularization.shape[0], VS_T.shape[1]), name)
            weights = np.linalg.solve(
			    SS_T + regularization,
			    VS_T + regularization @ prior_guess
			    )
            return weights
        
    return inner
>>>>>>> 76609480
<|MERGE_RESOLUTION|>--- conflicted
+++ resolved
@@ -52,72 +52,8 @@
         return clf.coef_.T
     return inner
 
-<<<<<<< HEAD
 @validate_arguments(config=dict(arbitrary_types_allowed=True))
 def jacobian(
-    beta_T: Optional[float] = 1e-6,
-    beta_J: Optional[float] = 1e-6,
-    ):
-    """The Default Regression function.
-=======
-
-@validate_arguments(config=dict(arbitrary_types_allowed=True))
-def batched_ridge(
-    regularization:    Union[float, np.ndarray] = 1e-6,
-    prior_guess:       Optional[np.ndarray] = None,
-    ):
-    """The Default Batched Ridge Regression function.
->>>>>>> 76609480
-    
-    Performs a ridge regression fit.
-    
-    Args:
-<<<<<<< HEAD
-        beta_T (float): The Tikhonov regularization parameter
-        beta_J (float): The Jacobian regularization parameter
-=======
-    regularization: The regularization strength in the ridge regression formula.
-                    If passed as a float, this value will regularize all features.
-                    To regularize each feature differently, an array of
-					regularization strengths may be passed.
-	prior_guess (np.ndarray): An initial guess for the output weights.
->>>>>>> 76609480
-
-    Returns:
-        A function that performs a ridge regression
-        that takes         
-<<<<<<< HEAD
-            s (np.ndarray): The feature vectors
-            v (np.ndarray): The target outputs
-            u (np.ndarray): The inputs
-            dg_du (np.ndarray): The derivative of the states wrt the input
-=======
-            SS_T (np.ndarray): The feature vectors information matrix
-            YS_T (np.ndarray): The targets and features information matrix
->>>>>>> 76609480
-        and returns
-            W (np.ndarray): The fitted weights
-    """
-
-<<<<<<< HEAD
-    def inner(
-        s:      np.ndarray,
-        v:      np.ndarray,
-        dg_du:  np.ndarray
-    ):
-
-        T_train = s.shape[0]
-        R_T = np.eye(s.shape[1])
-        R_J = np.tensordot(np.transpose(dg_du, axes=[2, 0, 1]), 
-            np.transpose(dg_du, axes=[0, 2, 1]), axes=([1,0], [0,1]))/T_train
-
-        return np.linalg.solve(s.T @ s + beta_T*R_T + beta_J*R_J, s.T @ v)
-    return inner
-
-'''
-@validate_arguments(config=dict(arbitrary_types_allowed=True))
-def mean_jacobian(
-    mean_jacobian: np.ndarray,
     beta_T: Optional[float] = 1e-6,
     beta_J: Optional[float] = 1e-6,
     ):
@@ -143,6 +79,46 @@
     def inner(
         s:      np.ndarray,
         v:      np.ndarray,
+        dg_du:  np.ndarray
+    ):
+
+        T_train = s.shape[0]
+        R_T = np.eye(s.shape[1])
+        R_J = np.tensordot(np.transpose(dg_du, axes=[2, 0, 1]), 
+            np.transpose(dg_du, axes=[0, 2, 1]), axes=([1,0], [0,1]))/T_train
+
+        return np.linalg.solve(s.T @ s + beta_T*R_T + beta_J*R_J, s.T @ v)
+    return inner
+
+'''
+@validate_arguments(config=dict(arbitrary_types_allowed=True))
+def mean_jacobian(
+    mean_jacobian: np.ndarray,
+    beta_T: Optional[float] = 1e-6,
+    beta_J: Optional[float] = 1e-6,
+    ):
+    """The Default Regression function.
+    
+    Performs a ridge regression fit.
+    
+    Args:
+        beta_T (float): The Tikhonov regularization parameter
+        beta_J (float): The Jacobian regularization parameter
+
+    Returns:
+        A function that performs a ridge regression
+        that takes         
+            s (np.ndarray): The feature vectors
+            v (np.ndarray): The target outputs
+            u (np.ndarray): The inputs
+            dg_du (np.ndarray): The derivative of the states wrt the input
+        and returns
+            W (np.ndarray): The fitted weights
+    """
+
+    def inner(
+        s:      np.ndarray,
+        v:      np.ndarray,
     ):
 
         R_T = s.T @ s + beta_T * np.eye(s.shape[1])
@@ -151,7 +127,30 @@
         return np.linalg.solve(R_T+R_J, s.T @ v)
     return inner    
 '''
-=======
+
+@validate_arguments(config=dict(arbitrary_types_allowed=True))
+def batched_ridge(
+    regularization:    Union[float, np.ndarray] = 1e-6,
+    prior_guess:       Optional[np.ndarray] = None,
+    ):
+    """The Default Batched Ridge Regression function.
+    
+    Args:
+	    regularization: The regularization strength in the ridge regression formula.
+	                    If passed as a float, this value will regularize all features.
+	                    To regularize each feature differently, an array of
+						regularization strengths may be passed.
+		prior_guess (np.ndarray): An initial guess for the output weights.
+		
+    Returns:
+        A function that performs a ridge regression
+        that takes 
+            SS_T (np.ndarray): The feature vectors information matrix
+            YS_T (np.ndarray): The targets and features information matrix
+        and returns
+            W (np.ndarray): The fitted weights
+    """
+
     # Add error message for invalid combination of arguments (if required)
 
     if (prior_guess is None and isinstance(regularization, float)):
@@ -208,5 +207,4 @@
 			    )
             return weights
         
-    return inner
->>>>>>> 76609480
+    return inner