import unittest
import logging
import numpy as np
from numpy.random import default_rng
from numpy.testing import assert_array_equal as assert_equal
from numpy.testing import assert_array_almost_equal as assert_almost_equal
from rescompy import features


__author__ = ['Daniel Canaday', 'Dayal Kalra', 'Alexander Wikner',
              'Declan Norton', 'Brian Hunt', 'Andrew Pomerance']
__version__ = '1.0.0'


logger = logging.getLogger()
logger.setLevel(logging.ERROR)
SEED = 17


class TestStatesOnly(unittest.TestCase):
    """Test the features.states_only function."""
            
    def test(self):
        """Test the function on vector data."""

        # Create the random state for reproducibility.
        rng = default_rng(SEED)
        
        # Create some dummy data.
        r = rng.uniform(size=(100, 10))
        u = rng.uniform(size=(100, 3))
        
        # Grab the feature vectors.
        s = features.states_only(r, u)
        
        # Compare to expected results.
        assert_equal(s, r)
<<<<<<< HEAD

    def test_jacobian(self):
        rng = default_rng(SEED)
        num_inputs = 3
        num_timesteps = 100
        dim_res = 10

        r = rng.uniform(size=(num_timesteps, dim_res))
        u = rng.uniform(size=(num_timesteps,num_inputs))
        dr_du = rng.uniform(size=(num_timesteps, dim_res, num_inputs))

        dg_du = features.states_only.jacobian(dr_du, u)
        self.assertEqual(dg_du.shape, (num_timesteps, dim_res, num_inputs))
        assert_equal(dg_du, dr_du)
=======
        assert_equal(features.states_only.feature_size(100, 50), 100)
        
>>>>>>> 5ba14649
                

class TestStatesAndInputs(unittest.TestCase):
    """Test the features.states_and_inputs function."""
        
    def test(self):
        """Test the function on vector data."""
        
        # Create the random state for reproducibility.
        rng = default_rng(SEED)
        
        # Create some dummy data.
        r = rng.uniform(size=(100, 10))
        u = rng.uniform(size=(100, 3))
        
        # Grab the feature vectors.
        s = features.states_and_inputs(r, u)
        
        # Compare to expected results.
        self.assertEqual(s.shape, (100, 13))
        assert_equal(s[:, :10], r)
        assert_equal(s[:, 10:], u)
<<<<<<< HEAD

    def test_jacobian(self):
        rng = default_rng(SEED)
        num_inputs = 3
        num_timesteps = 100
        dim_res = 10

        r = rng.uniform(size=(num_timesteps, dim_res))
        u = rng.uniform(size=(num_timesteps,num_inputs))
        dr_du = rng.uniform(size=(num_timesteps, dim_res, num_inputs))


        dg_du = features.states_and_inputs.jacobian(dr_du, u)



        self.assertEqual(dg_du.shape, (num_timesteps, dim_res+num_inputs, num_inputs))
        assert_equal(dg_du[:, :dim_res, :], dr_du)
        assert_equal(dg_du[:, dim_res:, :], np.tile(np.eye(num_inputs), (num_timesteps, 1, 1)))


=======
        assert_equal(features.states_and_inputs.feature_size(100, 50), 150)
                
>>>>>>> 5ba14649

class TestStatesAndConstant(unittest.TestCase):
    """Test the features.states_and_constant function."""
    
    def test(self):
        """Test the function on vector data."""

        # Create the random state for reproducibility.
        rng = default_rng(SEED)

        # Create some dummy data.        
        r = rng.uniform(size=(100, 10))
        u = rng.uniform(size=(100, 3))
        
        # Grab the feature vectors.
        s = features.states_and_constant(r, u)
        
        # Compare to expected results.
        self.assertEqual(s.shape, (100, 11))
        assert_equal(s[:, :10], r)
        assert_equal(s[:, 10], np.zeros((100)) + 1)
        assert_equal(features.states_and_constant.feature_size(100, 50), 101)

    def test_jacobian(self):
        rng = default_rng(SEED)
        num_inputs = 3
        num_timesteps = 100
        dim_res = 10

        r = rng.uniform(size=(num_timesteps, dim_res))
        u = rng.uniform(size=(num_timesteps,num_inputs))
        dr_du = rng.uniform(size=(num_timesteps, dim_res, num_inputs))


        dg_du = features.states_and_constant.jacobian(dr_du, u)

        self.assertEqual(dg_du.shape, (num_timesteps, dim_res+1, num_inputs))
        assert_equal(dg_du[:, :dim_res, :], dr_du)
        assert_equal(dg_du[:, dim_res, :], np.zeros((num_timesteps, num_inputs)))

class TestStatesAndInputsAndConstant(unittest.TestCase):
    """Test the features.states_and_inputs_and_constant function."""

    def test(self):
        """Test the function on vector data."""
        
        # Create the random state for reproducibility.
        rng = default_rng(SEED)

        # Create some dummy data.
        r = rng.uniform(size=(100, 10))
        u = rng.uniform(size=(100, 3))
        
        # Grab the feature vectors.
        s = features.states_and_inputs_and_constant(r, u)
        
        # Compare to expected results.
        self.assertEqual(s.shape, (100, 14))
        assert_equal(s[:, :10], r)
        assert_equal(s[:, 10:13], u)
        assert_equal(s[:, 13], np.zeros((100)) + 1)
        assert_equal(features.states_and_inputs_and_constant.feature_size(100, 50), 151)

    def test_jacobian(self):
        rng = default_rng(SEED)
        num_inputs = 3
        num_timesteps = 100
        dim_res = 10

        r = rng.uniform(size=(num_timesteps, dim_res))
        u = rng.uniform(size=(num_timesteps,num_inputs))
        dr_du = rng.uniform(size=(num_timesteps, dim_res, num_inputs))


        dg_du = features.states_and_inputs_and_constant.jacobian(dr_du, u)

        assert_equal(dg_du.shape, (num_timesteps, dim_res+num_inputs+1, num_inputs))

        assert_equal(dg_du[:, :dim_res, :], dr_du)
        assert_equal(dg_du[:, dim_res:dim_res+num_inputs, :], np.tile(np.eye(num_inputs), (num_timesteps, 1, 1)))
        assert_equal(dg_du[:, dim_res+num_inputs, :], np.zeros((num_timesteps, num_inputs)))

class TestGetPolynomial(unittest.TestCase):
    """Test the features.get_polynomial function."""
        
    def test_3(self):
        """Test features.get_polynomial(3) on vector data."""
        
        # Create the random state for reproducibility.
        rng = default_rng(SEED)
        
        # Create some dummy data.
        r = rng.uniform(size=(100, 10))
        u = rng.uniform(size=(100, 3))

        # Grab the feature vectors.
        s = features.get_polynomial(3)(r, u)
        
        # Compare to expected results.
        self.assertEqual(s.shape, (100, 30))
        assert_equal(s[:, :10], r)
        assert_almost_equal(s[:, 10:20], r**2)
        assert_almost_equal(s[:, 20:30], r**3)

    def test_jacobian(self):
        rng = default_rng(SEED)
        r = rng.uniform(size=(100, 10))
        u = rng.uniform(size=(100,3))
        dr_du = rng.uniform(size=(100, 10, 3))

        dg_du = features.states_only.jacobian(dr_du, u)
        raise NotImplementedError()

if __name__ == '__main__':
    unittest.main()<|MERGE_RESOLUTION|>--- conflicted
+++ resolved
@@ -35,25 +35,9 @@
         
         # Compare to expected results.
         assert_equal(s, r)
-<<<<<<< HEAD
+        assert_equal(features.states_only.feature_size(100, 50), 100)
 
-    def test_jacobian(self):
-        rng = default_rng(SEED)
-        num_inputs = 3
-        num_timesteps = 100
-        dim_res = 10
-
-        r = rng.uniform(size=(num_timesteps, dim_res))
-        u = rng.uniform(size=(num_timesteps,num_inputs))
-        dr_du = rng.uniform(size=(num_timesteps, dim_res, num_inputs))
-
-        dg_du = features.states_only.jacobian(dr_du, u)
-        self.assertEqual(dg_du.shape, (num_timesteps, dim_res, num_inputs))
-        assert_equal(dg_du, dr_du)
-=======
-        assert_equal(features.states_only.feature_size(100, 50), 100)
         
->>>>>>> 5ba14649
                 
 
 class TestStatesAndInputs(unittest.TestCase):
@@ -76,7 +60,7 @@
         self.assertEqual(s.shape, (100, 13))
         assert_equal(s[:, :10], r)
         assert_equal(s[:, 10:], u)
-<<<<<<< HEAD
+        assert_equal(features.states_and_inputs.feature_size(100, 50), 150)
 
     def test_jacobian(self):
         rng = default_rng(SEED)
@@ -98,10 +82,6 @@
         assert_equal(dg_du[:, dim_res:, :], np.tile(np.eye(num_inputs), (num_timesteps, 1, 1)))
 
 
-=======
-        assert_equal(features.states_and_inputs.feature_size(100, 50), 150)
-                
->>>>>>> 5ba14649
 
 class TestStatesAndConstant(unittest.TestCase):
     """Test the features.states_and_constant function."""
